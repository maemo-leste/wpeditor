--- conflicted
+++ resolved
@@ -1,45 +1,48 @@
-<<<<<<< HEAD
+wpeditor (3.53-1modest0) karmic; urgency=low
+
+  * Modest custom build of wpeditor for jdapena ppa.
+  * Upstream release 3.53.
+
+ -- Jose Dapena Paz <jdapena@igalia.com>  Fri, 11 Jun 2010 20:04:10 +0200
+
+wpeditor (3.53-1+0m5) unstable; urgency=low
+
+  * This entry has been added by BIFH queue processor
+    Suffix +0m5 added to package revision
+
+ -- Aravind Venkata <ext-aravind.taduturi@nokia.com>  Tue, 05 Jan 2010 10:39:47 +0200
+
+wpeditor (3.53-1) unstable; urgency=low
+
+  * Fixes: NB#144062 coverity defects from wpeditor 
+
+ -- Maske Amish <amish.maske@nokia.com>  Mon, 28 Dec 2009 12:45:00 +0530
+
+wpeditor (3.50-1) unstable; urgency=low
+
+  * Fixes: NB#130499 Remove Scratchboxism in wpeditor... 
+
+ -- Maske Amish <amish.maske@nokia.com>  Thu, 10 Dec 2009 15:15:00 +0530
+
+wpeditor (3.49-1) unstable; urgency=low
+
+  * Fixes: NB#135061 [PR1.2] <MemLeak> /wpeditor-2.32 
+
+ -- Maske Amish <amish.maske@nokia.com>  Thu, 03 Dec 2009 15:15:00 +0530
+
+wpeditor (2.48-1) unstable; urgency=low
+
+  * Fixes: NB#146803 [PR1.2] alignment is not working properly in notes
+    application in the middle of text
+
+ -- Maske Amish <amish.maske@nokia.com>  Wed, 25 Nov 2009 12:30:00 +0530
+
 wpeditor (2.46-1modest0) karmic; urgency=low
 
   * Modest custom build of wpeditor for jdapena ppa.
   * Upstream release 2.46.
 
  -- Jose Dapena Paz <jdapena@igalia.com>  Thu, 14 Jan 2010 13:29:53 +0100
-
-wpeditor (2.46-1+0m5) unstable; urgency=low
-=======
-wpeditor (3.53-1+0m5) unstable; urgency=low
->>>>>>> 7985acf6
-
-  * This entry has been added by BIFH queue processor
-    Suffix +0m5 added to package revision
-
- -- Aravind Venkata <ext-aravind.taduturi@nokia.com>  Tue, 05 Jan 2010 10:39:47 +0200
-
-wpeditor (3.53-1) unstable; urgency=low
-
-  * Fixes: NB#144062 coverity defects from wpeditor 
-
- -- Maske Amish <amish.maske@nokia.com>  Mon, 28 Dec 2009 12:45:00 +0530
-
-wpeditor (3.50-1) unstable; urgency=low
-
-  * Fixes: NB#130499 Remove Scratchboxism in wpeditor... 
-
- -- Maske Amish <amish.maske@nokia.com>  Thu, 10 Dec 2009 15:15:00 +0530
-
-wpeditor (3.49-1) unstable; urgency=low
-
-  * Fixes: NB#135061 [PR1.2] <MemLeak> /wpeditor-2.32 
-
- -- Maske Amish <amish.maske@nokia.com>  Thu, 03 Dec 2009 15:15:00 +0530
-
-wpeditor (2.48-1) unstable; urgency=low
-
-  * Fixes: NB#146803 [PR1.2] alignment is not working properly in notes
-    application in the middle of text
-
- -- Maske Amish <amish.maske@nokia.com>  Wed, 25 Nov 2009 12:30:00 +0530
 
 wpeditor (2.46-1) unstable; urgency=low
 
